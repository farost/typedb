--- conflicted
+++ resolved
@@ -82,13 +82,8 @@
 
     @Ignore("This test stops and restart server - this is not supported yet by gRPC [https://github.com/grpc/grpc/issues/7031] - fix when gRPC 1.1 is released")
     @Test
-<<<<<<< HEAD
-    public void whenSingleQueryLoadedAndServerDown_RequestIsRetried() throws InterruptedException, IOException {
-        List<Observable<QueryResponse>> all = new ArrayList<>();
-=======
-    public void whenSingleQueryLoadedAndServerDown_RequestIsRetried() throws InterruptedException {
+    public void whenSingleQueryLoadedAndServerDown_RequestIsRetried() throws IOException, InterruptedException {
         AtomicInteger numLoaded = new AtomicInteger(0);
->>>>>>> 1f1c630d
         // Create a BatchExecutorClient with a callback that will fail
         try (BatchExecutorClient loader = loader(MAX_DELAY)) {
             loader.onNext(response -> numLoaded.incrementAndGet());
