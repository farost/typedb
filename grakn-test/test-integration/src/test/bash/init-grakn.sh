#!/usr/bin/env bash

source env.sh

if [ -d "${PACKAGE}" ] ;  then rm -rf ${PACKAGE} ; fi

mkdir ${PACKAGE}

tar -xf grakn-dist/target/grakn-dist*.tar.gz --strip=1 -C ${PACKAGE}

<<<<<<< HEAD
=======
# set DEBUG log level
# TODO: support this in a more elegant way (command line arg?)
sed -i'' -e 's/log.level=INFO/log.level=DEBUG/g' "${PACKAGE}/conf/grakn.properties"

>>>>>>> 95e47ddc
grakn server start<|MERGE_RESOLUTION|>--- conflicted
+++ resolved
@@ -8,11 +8,8 @@
 
 tar -xf grakn-dist/target/grakn-dist*.tar.gz --strip=1 -C ${PACKAGE}
 
-<<<<<<< HEAD
-=======
 # set DEBUG log level
 # TODO: support this in a more elegant way (command line arg?)
 sed -i'' -e 's/log.level=INFO/log.level=DEBUG/g' "${PACKAGE}/conf/grakn.properties"
 
->>>>>>> 95e47ddc
 grakn server start