/*
 * Grakn - A Distributed Semantic Database
 * Copyright (C) 2016  Grakn Labs Limited
 *
 * Grakn is free software: you can redistribute it and/or modify
 * it under the terms of the GNU General Public License as published by
 * the Free Software Foundation, either version 3 of the License, or
 * (at your option) any later version.
 *
 * Grakn is distributed in the hope that it will be useful,
 * but WITHOUT ANY WARRANTY; without even the implied warranty of
 * MERCHANTABILITY or FITNESS FOR A PARTICULAR PURPOSE.  See the
 * GNU General Public License for more details.
 *
 * You should have received a copy of the GNU General Public License
 * along with Grakn. If not, see <http://www.gnu.org/licenses/gpl.txt>.
 */

package ai.grakn.graql.internal.reasoner.query;

import ai.grakn.GraknTx;
import ai.grakn.concept.Concept;
import ai.grakn.concept.ConceptId;
import ai.grakn.concept.Type;
import ai.grakn.exception.GraqlQueryException;
import ai.grakn.graql.GetQuery;
import ai.grakn.graql.Var;
import ai.grakn.graql.admin.Answer;
import ai.grakn.graql.admin.Atomic;
import ai.grakn.graql.admin.Conjunction;
import ai.grakn.graql.admin.MultiUnifier;
import ai.grakn.graql.admin.PatternAdmin;
import ai.grakn.graql.admin.ReasonerQuery;
import ai.grakn.graql.admin.Unifier;
import ai.grakn.graql.admin.UnifierComparison;
import ai.grakn.graql.admin.VarPatternAdmin;
import ai.grakn.graql.internal.pattern.Patterns;
import ai.grakn.graql.internal.query.QueryAnswer;
import ai.grakn.graql.internal.reasoner.ResolutionIterator;
import ai.grakn.graql.internal.reasoner.UnifierType;
import ai.grakn.graql.internal.reasoner.atom.Atom;
import ai.grakn.graql.internal.reasoner.atom.AtomicBase;
import ai.grakn.graql.internal.reasoner.atom.AtomicFactory;
import ai.grakn.graql.internal.reasoner.atom.binary.RelationshipAtom;
import ai.grakn.graql.internal.reasoner.atom.binary.type.IsaAtom;
import ai.grakn.graql.internal.reasoner.atom.predicate.IdPredicate;
import ai.grakn.graql.internal.reasoner.atom.predicate.NeqPredicate;
import ai.grakn.graql.internal.reasoner.cache.Cache;
import ai.grakn.graql.internal.reasoner.cache.LazyQueryCache;
import ai.grakn.graql.internal.reasoner.cache.QueryCache;
import ai.grakn.graql.internal.reasoner.rule.InferenceRule;
import ai.grakn.graql.internal.reasoner.rule.RuleUtils;
import ai.grakn.graql.internal.reasoner.state.ConjunctiveState;
import ai.grakn.graql.internal.reasoner.state.QueryState;
import ai.grakn.graql.internal.reasoner.utils.Pair;
import ai.grakn.util.Schema;
import com.google.common.collect.ImmutableMap;
import com.google.common.collect.ImmutableSet;
import com.google.common.collect.Iterators;
import com.google.common.collect.Lists;
import com.google.common.collect.Sets;

<<<<<<< HEAD
import java.util.Collection;
=======
import java.util.Comparator;
>>>>>>> ea277b67
import javax.annotation.Nullable;
import java.util.Collections;
import java.util.HashMap;
import java.util.HashSet;
import java.util.Iterator;
import java.util.LinkedHashSet;
import java.util.LinkedList;
import java.util.List;
import java.util.Map;
import java.util.Objects;
import java.util.Set;
import java.util.function.BiFunction;
import java.util.function.Function;
import java.util.stream.Collectors;
import java.util.stream.Stream;

import static ai.grakn.graql.Graql.var;
import static ai.grakn.graql.internal.reasoner.query.QueryAnswerStream.join;
import static ai.grakn.graql.internal.reasoner.query.QueryAnswerStream.joinWithInverse;
import static ai.grakn.graql.internal.reasoner.query.QueryAnswerStream.nonEqualsFilter;

/**
 *
 * <p>
 * Base reasoner query providing resolution and atom handling facilities for conjunctive graql queries.
 * </p>
 *
 * @author Kasper Piskorski
 *
 */
public class ReasonerQueryImpl implements ReasonerQuery {

    private final GraknTx tx;
    private final ImmutableSet<Atomic> atomSet;
    private Answer substitution = null;
    private ImmutableMap<Var, Type> varTypeMap = null;

    ReasonerQueryImpl(Conjunction<VarPatternAdmin> pattern, GraknTx tx) {
        this.tx = tx;
        this.atomSet = ImmutableSet.<Atomic>builder()
                .addAll(AtomicFactory.createAtoms(pattern, this).iterator())
                .build();
    }

    ReasonerQueryImpl(List<Atom> atoms, GraknTx tx){
        this.tx = tx;
        this.atomSet =  ImmutableSet.<Atomic>builder()
                .addAll(atoms.stream()
                        .flatMap(at -> Stream.concat(Stream.of(at), at.getNonSelectableConstraints()))
                        .map(at -> AtomicFactory.create(at, this)).iterator())
                .build();
    }

    ReasonerQueryImpl(Set<Atomic> atoms, GraknTx tx){
        this.tx = tx;
        this.atomSet = ImmutableSet.<Atomic>builder()
                .addAll(atoms.stream().map(at -> AtomicFactory.create(at, this)).iterator())
                .build();
    }

    ReasonerQueryImpl(Atom atom) {
        this(Collections.singletonList(atom), atom.getParentQuery().tx());
    }

    ReasonerQueryImpl(ReasonerQueryImpl q) {
        this.tx = q.tx;
        this.atomSet =  ImmutableSet.<Atomic>builder()
                .addAll(q.getAtoms().stream().map(at -> AtomicFactory.create(at, this)).iterator())
                .build();
    }

    /**
     * @return corresponding reasoner query with inferred types
     */
    public ReasonerQueryImpl inferTypes() {
        return new ReasonerQueryImpl(getAtoms().stream().map(Atomic::inferTypes).collect(Collectors.toSet()), tx());
    }

    /**
     * @return corresponding positive query (with neq predicates removed)
     */
    public ReasonerQueryImpl positive(){
        return new ReasonerQueryImpl(getAtoms().stream().filter(at -> !(at instanceof NeqPredicate)).collect(Collectors.toSet()), tx());
    }

    /**
     * @param transform map defining id transform: var -> new id
     * @return new query with id predicates transformed according to the transform
     */
    public ReasonerQueryImpl transformIds(Map<Var, ConceptId> transform){
        Set<Atomic> atoms = this.getAtoms(IdPredicate.class).map(p -> {
            ConceptId conceptId = transform.get(p.getVarName());
            if (conceptId != null) return new IdPredicate(p.getVarName(), conceptId, p.getParentQuery());
            return p;
        }).collect(Collectors.toSet());
        getAtoms().stream().filter(at -> !(at instanceof IdPredicate)).forEach(atoms::add);
        return new ReasonerQueryImpl(atoms, tx());
    }

    @Override
    public String toString(){
        return "{\n\t" +
                getAtoms(Atom.class)
                        .map(Atomic::toString)
                        .collect(Collectors.joining(";\n\t")) +
                "\n}\n";
    }

    @Override
    public ReasonerQuery copy() {
        return new ReasonerQueryImpl(this);
    }

    //alpha-equivalence equality
    @Override
    public boolean equals(Object obj) {
        if (obj == null || this.getClass() != obj.getClass()) return false;
        if (obj == this) return true;
        ReasonerQueryImpl q2 = (ReasonerQueryImpl) obj;
        return this.isEquivalent(q2);
    }

    @Override
    public int hashCode() {
        return QueryEquivalence.AlphaEquivalence.hash(this);
    }

    /**
     * @param q query to be compared with
     * @return true if two queries are alpha-equivalent
     */
    public boolean isEquivalent(ReasonerQueryImpl q) {
        return QueryEquivalence.AlphaEquivalence.equivalent(this, q);
    }

    /**
     * @param atom in question
     * @return true if query contains an equivalent atom
     */
    boolean containsEquivalentAtom(Atom atom, BiFunction<Atom, Atom, Boolean> equivalenceFunction) {
        return !getEquivalentAtoms(atom, equivalenceFunction).isEmpty();
    }

<<<<<<< HEAD
    private Set<Atom> getEquivalentAtoms(Atom atom, BiFunction<Atom, Atom, Boolean> equivalenceFunction) {
=======
    private Set<Atom> getEquivalentAtoms(Atom atom) {
>>>>>>> ea277b67
        return getAtoms(Atom.class)
                .filter(at -> equivalenceFunction.apply(at, atom))
                .collect(Collectors.toSet());
    }

    @Override
    public GraknTx tx() {
        return tx;
    }

    @Override
    public Conjunction<PatternAdmin> getPattern() {
        Set<PatternAdmin> patterns = new HashSet<>();
        atomSet.stream()
                .map(Atomic::getCombinedPattern)
                .flatMap(p -> p.varPatterns().stream())
                .forEach(patterns::add);
        return Patterns.conjunction(patterns);
    }

    @Override
    public Set<String> validateOntologically() {
        return getAtoms().stream()
                .flatMap(at -> at.validateOntologically().stream())
                .collect(Collectors.toSet());
    }

    @Override
    public boolean isRuleResolvable() {
        for (Atom atom : selectAtoms()) {
            if (atom.isRuleResolvable()) {
                return true;
            }
        }
        return false;
    }

    private boolean isTransitive() {
        return getAtoms(Atom.class).filter(at -> this.containsEquivalentAtom(at, Atomic::isAlphaEquivalent)).count() == 2;
    }

    /**
     * @return true if this query is atomic
     */
    boolean isAtomic() {
        return atomSet.stream().filter(Atomic::isSelectable).count() == 1;
    }

<<<<<<< HEAD
    @Override
=======
    /**
     * @param typedVar variable of interest
     * @param parentType to be checked
     * @return true if typing the typeVar with type is compatible with role configuration of this query
     */
>>>>>>> ea277b67
    public boolean isTypeRoleCompatible(Var typedVar, Type parentType){
        if (parentType == null || Schema.MetaSchema.isMetaLabel(parentType.getLabel())) return true;

        Set<Type> parentTypes = parentType.subs().collect(Collectors.toSet());
        return !getAtoms(RelationshipAtom.class)
                .filter(ra -> ra.getVarNames().contains(typedVar))
                .filter(ra -> ra.getRoleVarMap().entries().stream()
                        //get roles this type needs to play
                        .filter(e -> e.getValue().equals(typedVar))
                        .filter(e -> !Schema.MetaSchema.isMetaLabel(e.getKey().getLabel()))
                        //check if it can play it
                        .filter(e -> !e.getKey().playedByTypes().filter(parentTypes::contains).findFirst().isPresent())
                        .findFirst().isPresent())
                .findFirst().isPresent();
    }

    @Override
    public Set<Atomic> getAtoms() { return atomSet;}

    @Override
    public <T extends Atomic> Stream<T> getAtoms(Class<T> type) {
        return atomSet.stream().filter(type::isInstance).map(type::cast);}

    @Override
    public Set<Var> getVarNames() {
        Set<Var> vars = new HashSet<>();
        atomSet.forEach(atom -> vars.addAll(atom.getVarNames()));
        return vars;
    }

    @Override
    public MultiUnifier getMultiUnifier(ReasonerQuery parent) {
        return getMultiUnifier(parent, UnifierType.EXACT);
    }

    /**
     * @param parent query for which unifier to unify with should be found
     * @param unifierType unifier type
     * @return corresponding multiunifier
     */
    public MultiUnifier getMultiUnifier(ReasonerQuery parent, UnifierComparison unifierType){
        throw GraqlQueryException.getUnifierOfNonAtomicQuery();
    }

    @Override
    public GetQuery getQuery() {
        return tx.graql().infer(false).match(getPattern()).get();
    }

<<<<<<< HEAD
=======
    private Stream<IsaAtom> inferEntityTypes(Answer sub) {
        Set<Var> typedVars = getAtoms(IsaAtom.class).map(AtomicBase::getVarName).collect(Collectors.toSet());
        return Stream.concat(
                getAtoms(IdPredicate.class),
                sub.toPredicates(this).stream().map(IdPredicate.class::cast)
        )
                .filter(p -> !typedVars.contains(p.getVarName()))
                .map(p -> new Pair<>(p, tx().<Concept>getConcept(p.getPredicate())))
                .filter(p -> Objects.nonNull(p.getValue()))
                .filter(p -> p.getValue().isEntity())
                .map(p -> new IsaAtom(p.getKey().getVarName(), var(), p.getValue().asEntity().type(), this));
    }

    private Stream<IsaAtom> inferEntityTypes() {
        return inferEntityTypes(new QueryAnswer());
    }

    private Map<Var, Type> getVarTypeMap(Stream<IsaAtom> isas){
        HashMap<Var, Type> map = new HashMap<>();
        isas
                .map(at -> new Pair<>(at.getVarName(), at.getSchemaConcept()))
                .filter(p -> Objects.nonNull(p.getValue()))
                .filter(p -> p.getValue().isType())
                .forEach(p -> {
                    Var var = p.getKey();
                    Type newType = p.getValue().asType();
                    Type type = map.get(var);
                    if (type == null) map.put(var, newType);
                    else {
                        boolean isSubType = type.subs().filter(t -> t.equals(newType)).findFirst().isPresent();
                        if (isSubType) map.put(var, newType);
                    }
                });
        return map;
    }

>>>>>>> ea277b67
    @Override
    public ImmutableMap<Var, Type> getVarTypeMap() {
        if (varTypeMap == null) {
<<<<<<< HEAD
            varTypeMap = new HashMap<>();
            Stream.concat(
                    getAtoms(IsaAtom.class),
                    inferEntityTypes()
            )
                    .map(at -> new Pair<>(at.getVarName(), at.getSchemaConcept()))
                    .filter(p -> Objects.nonNull(p.getValue()))
                    .filter(p -> p.getValue().isType())
                    .forEach(p -> varTypeMap.putIfAbsent(p.getKey(), p.getValue().asType()));
=======
            this.varTypeMap = ImmutableMap.copyOf(getVarTypeMap(
                    Stream.concat(
                        getAtoms(IsaAtom.class),
                        inferEntityTypes()
                    )
                )
            );
>>>>>>> ea277b67
        }
        return varTypeMap;
    }

<<<<<<< HEAD
=======
    @Override
    public ImmutableMap<Var, Type> getVarTypeMap(Answer sub) {
        return ImmutableMap.copyOf(getVarTypeMap(
                Stream.concat(
                        getAtoms(IsaAtom.class),
                        inferEntityTypes()
                )
                )
        );
    }

    /**
     * @param var variable name
     * @return id predicate for the specified var name if any
     */
>>>>>>> ea277b67
    @Nullable
    public IdPredicate getIdPredicate(Var var) {
        return getAtoms(IdPredicate.class)
                .filter(sub -> sub.getVarName().equals(var))
                .findFirst().orElse(null);
    }

    /**
     * returns id transform that would convert this query to a query alpha-equivalent to the query,
     * provided they are structurally equivalent
     * @param query for which the transform is to be constructed
     * @param unifier between this query and provided query
     * @return id transform
     */
    public Map<Var, ConceptId> idTransform(ReasonerQueryImpl query, Unifier unifier){
        Map<Var, ConceptId> transform = new HashMap<>();
        this.getAtoms(IdPredicate.class)
                .forEach(thisP -> {
                    Collection<Var> vars = unifier.get(thisP.getVarName());
                    Var var = !vars.isEmpty()? Iterators.getOnlyElement(vars.iterator()) : thisP.getVarName();
                    IdPredicate p2 = query.getIdPredicate(var);
                    if ( p2 != null) transform.put(thisP.getVarName(), p2.getPredicate());
                });
        return transform;
    }

    /**
     * atom selection function
     * @return selected atoms
     */
    public Set<Atom> selectAtoms() {
        Set<Atom> atomsToSelect = getAtoms(Atom.class)
                .filter(Atomic::isSelectable)
                .collect(Collectors.toSet());
        if (atomsToSelect.size() <= 2) return atomsToSelect;

        Set<Atom> orderedSelection = new LinkedHashSet<>();

        Atom atom = atomsToSelect.stream()
                .filter(at -> at.getNeighbours(Atom.class).findFirst().isPresent())
                .findFirst().orElse(null);
        while(!atomsToSelect.isEmpty() && atom != null) {
            orderedSelection.add(atom);
            atomsToSelect.remove(atom);
            atom = atom.getNeighbours(Atom.class)
                    .filter(atomsToSelect::contains)
                    .findFirst().orElse(null);
        }
        //if disjoint select at random
        if (!atomsToSelect.isEmpty()) atomsToSelect.forEach(orderedSelection::add);

        if (orderedSelection.isEmpty()) {
            throw GraqlQueryException.noAtomsSelected(this);
        }
        return orderedSelection;
    }

    /**
     * @return substitution obtained from all id predicates (including internal) in the query
     */
    public Answer getSubstitution(){
        if (substitution == null) {
            Set<IdPredicate> predicates = getAtoms(IsaAtom.class)
                    .map(IsaAtom::getTypePredicate)
                    .filter(Objects::nonNull)
                    .collect(Collectors.toSet());
            getAtoms(IdPredicate.class).forEach(predicates::add);

            // the mapping function is declared separately to please the Eclipse compiler
            Function<IdPredicate, Concept> f = p -> tx().getConcept(p.getPredicate());
            substitution = new QueryAnswer(predicates.stream().collect(Collectors.toMap(IdPredicate::getVarName, f)));
        }
        return substitution;
    }

    public Answer getRoleSubstitution(){
        Answer answer = new QueryAnswer();
        getAtoms(RelationshipAtom.class)
                .flatMap(RelationshipAtom::getRolePredicates)
                .forEach(p -> answer.put(p.getVarName(), tx().getConcept(p.getPredicate())));
        return answer;
    }

    /**
     * @return true if this query is a ground query
     */
    public boolean isGround(){
        return getSubstitution().vars().containsAll(getVarNames());
    }

    private Stream<Answer> fullJoin(Set<ReasonerAtomicQuery> subGoals,
                                    Cache<ReasonerAtomicQuery, ?> cache,
                                    Cache<ReasonerAtomicQuery, ?> dCache){
        List<ReasonerAtomicQuery> queries = selectAtoms().stream().map(ReasonerAtomicQuery::new).collect(Collectors.toList());
        Iterator<ReasonerAtomicQuery> qit = queries.iterator();
        ReasonerAtomicQuery childAtomicQuery = qit.next();
        Stream<Answer> join = childAtomicQuery.answerStream(subGoals, cache, dCache, false);
        Set<Var> joinedVars = childAtomicQuery.getVarNames();
        while(qit.hasNext()){
            childAtomicQuery = qit.next();
            Set<Var> joinVars = Sets.intersection(joinedVars, childAtomicQuery.getVarNames());
            Stream<Answer> localSubs = childAtomicQuery.answerStream(subGoals, cache, dCache, false);
            join = join(join, localSubs, ImmutableSet.copyOf(joinVars));
            joinedVars.addAll(childAtomicQuery.getVarNames());
        }
        return join;
    }

    private Stream<Answer> differentialJoin(Set<ReasonerAtomicQuery> subGoals,
                                            Cache<ReasonerAtomicQuery, ?> cache,
                                            Cache<ReasonerAtomicQuery, ?> dCache){
        Stream<Answer> join = Stream.empty();
        List<ReasonerAtomicQuery> queries = selectAtoms().stream().map(ReasonerAtomicQuery::new).collect(Collectors.toList());
        Set<ReasonerAtomicQuery> uniqueQueries = queries.stream().collect(Collectors.toSet());
        //only do one join for transitive queries
        List<ReasonerAtomicQuery> queriesToJoin  = isTransitive()? Lists.newArrayList(uniqueQueries) : queries;

        for(ReasonerAtomicQuery qi : queriesToJoin){
            Stream<Answer> subs = qi.answerStream(subGoals, cache, dCache, true);
            Set<Var> joinedVars = qi.getVarNames();
            for(ReasonerAtomicQuery qj : queries){
                if ( qj != qi ){
                    Set<Var> joinVars = Sets.intersection(joinedVars, qj.getVarNames());
                    subs = joinWithInverse(
                            subs,
                            cache.getAnswerStream(qj),
                            cache.getInverseAnswerMap(qj, joinVars),
                            ImmutableSet.copyOf(joinVars));
                    joinedVars.addAll(qj.getVarNames());
                }
            }
            join = Stream.concat(join, subs);
        }
        return join;
    }

    Stream<Answer> computeJoin(Set<ReasonerAtomicQuery> subGoals,
                               Cache<ReasonerAtomicQuery, ?> cache,
                               Cache<ReasonerAtomicQuery, ?> dCache,
                               boolean differentialJoin) {

        //handling neq predicates by using complement
        Set<NeqPredicate> neqPredicates = getAtoms(NeqPredicate.class).collect(Collectors.toSet());
        ReasonerQueryImpl positive = neqPredicates.isEmpty()? this : this.positive();

        Stream<Answer> join = differentialJoin?
                positive.differentialJoin(subGoals, cache, dCache) :
                positive.fullJoin(subGoals, cache, dCache);

        return join.filter(a -> nonEqualsFilter(a, neqPredicates));
    }

    @Override
    public Stream<Answer> resolve(boolean materialise) {
        if (materialise) {
            return resolveAndMaterialise(new LazyQueryCache<>(), new LazyQueryCache<>());
        } else {
            return new ResolutionIterator(this).hasStream();
        }
    }

    /**
     * resolves the query and materialises answers, explanations are not provided
     * @return stream of answers
     */
    Stream<Answer> resolveAndMaterialise(LazyQueryCache<ReasonerAtomicQuery> cache,
                                         LazyQueryCache<ReasonerAtomicQuery> dCache) {

        //handling neq predicates by using complement
        Set<NeqPredicate> neqPredicates = getAtoms(NeqPredicate.class).collect(Collectors.toSet());
        ReasonerQueryImpl positive = neqPredicates.isEmpty()? this : this.positive();

        Iterator<Atom> atIt = positive.selectAtoms().iterator();
        ReasonerAtomicQuery atomicQuery = new ReasonerAtomicQuery(atIt.next());
        Stream<Answer> answerStream = atomicQuery.resolveAndMaterialise(cache, dCache);
        Set<Var> joinedVars = atomicQuery.getVarNames();

        while (atIt.hasNext()) {
            atomicQuery = new ReasonerAtomicQuery(atIt.next());
            Stream<Answer> subAnswerStream = atomicQuery.resolveAndMaterialise(cache, dCache);
            Set<Var> joinVars = Sets.intersection(joinedVars, atomicQuery.getVarNames());
            answerStream = join(answerStream, subAnswerStream, ImmutableSet.copyOf(joinVars));
            joinedVars.addAll(atomicQuery.getVarNames());
        }

        Set<Var> vars = this.getVarNames();
        return answerStream
                .filter(a -> nonEqualsFilter(a, neqPredicates))
                .map(a -> a.project(vars));
    }

    /**
     * @param sub partial substitution
     * @param u unifier with parent state
     * @param parent parent state
     * @param subGoals set of visited sub goals
     * @param cache query cache
     * @return resolution subGoal formed from this query
     */
    public QueryState subGoal(Answer sub, Unifier u, QueryState parent, Set<ReasonerAtomicQuery> subGoals, QueryCache<ReasonerAtomicQuery> cache){
        return new ConjunctiveState(this, sub, u, parent, subGoals, cache);
    }

    /**
     * @param sub partial substitution
     * @param u unifier with parent state
     * @param parent parent state
     * @param subGoals set of visited sub goals
     * @param cache query cache
     * @return resolution subGoals formed from this query obtained by expanding the inferred types contained in the query
     */
    public LinkedList<QueryState> subGoals(Answer sub, Unifier u, QueryState parent, Set<ReasonerAtomicQuery> subGoals, QueryCache<ReasonerAtomicQuery> cache){
        return getQueryStream(sub)
                .map(q -> q.subGoal(sub, u, parent, subGoals, cache))
                .collect(Collectors.toCollection(LinkedList::new));
    }

    /**
     * @return stream of queries obtained by inserting all inferred possible types (if ambiguous)
     */
    Stream<ReasonerQueryImpl> getQueryStream(Answer sub){
        List<List<? extends Atom>> atomOptions = getAtoms(Atom.class)
                .map(at -> at.atomOptions(sub))
                .collect(Collectors.toList());

        if (atomOptions.stream().mapToInt(List::size).sum() == atomOptions.size()) {
            return Stream.of(this);
        }

        return Lists.cartesianProduct(atomOptions).stream()
                .map(atomList -> ReasonerQueries.create(atomList, tx()))
                .sorted(Comparator.comparing(q ->
                        q.getAtoms(RelationshipAtom.class)
                                .filter(at -> Objects.nonNull(at.getSchemaConcept()))
                                .filter(at -> at.getSchemaConcept().isImplicit())
                                .findFirst().isPresent())
                );
    }

    /**
     * reiteration might be required if rule graph contains loops with negative flux
     * or there exists a rule which head satisfies body
     * @return true if because of the rule graph form, the resolution of this query may require reiteration
     */
    public boolean requiresReiteration() {
        Set<InferenceRule> dependentRules = RuleUtils.getDependentRules(this);
        return RuleUtils.subGraphHasLoops(dependentRules, tx())
               || RuleUtils.subGraphHasRulesWithHeadSatisfyingBody(dependentRules);
    }
}<|MERGE_RESOLUTION|>--- conflicted
+++ resolved
@@ -60,11 +60,8 @@
 import com.google.common.collect.Lists;
 import com.google.common.collect.Sets;
 
-<<<<<<< HEAD
 import java.util.Collection;
-=======
 import java.util.Comparator;
->>>>>>> ea277b67
 import javax.annotation.Nullable;
 import java.util.Collections;
 import java.util.HashMap;
@@ -208,11 +205,7 @@
         return !getEquivalentAtoms(atom, equivalenceFunction).isEmpty();
     }
 
-<<<<<<< HEAD
     private Set<Atom> getEquivalentAtoms(Atom atom, BiFunction<Atom, Atom, Boolean> equivalenceFunction) {
-=======
-    private Set<Atom> getEquivalentAtoms(Atom atom) {
->>>>>>> ea277b67
         return getAtoms(Atom.class)
                 .filter(at -> equivalenceFunction.apply(at, atom))
                 .collect(Collectors.toSet());
@@ -261,15 +254,12 @@
         return atomSet.stream().filter(Atomic::isSelectable).count() == 1;
     }
 
-<<<<<<< HEAD
-    @Override
-=======
     /**
      * @param typedVar variable of interest
      * @param parentType to be checked
      * @return true if typing the typeVar with type is compatible with role configuration of this query
      */
->>>>>>> ea277b67
+    @Override
     public boolean isTypeRoleCompatible(Var typedVar, Type parentType){
         if (parentType == null || Schema.MetaSchema.isMetaLabel(parentType.getLabel())) return true;
 
@@ -319,8 +309,6 @@
         return tx.graql().infer(false).match(getPattern()).get();
     }
 
-<<<<<<< HEAD
-=======
     private Stream<IsaAtom> inferEntityTypes(Answer sub) {
         Set<Var> typedVars = getAtoms(IsaAtom.class).map(AtomicBase::getVarName).collect(Collectors.toSet());
         return Stream.concat(
@@ -357,21 +345,9 @@
         return map;
     }
 
->>>>>>> ea277b67
     @Override
     public ImmutableMap<Var, Type> getVarTypeMap() {
         if (varTypeMap == null) {
-<<<<<<< HEAD
-            varTypeMap = new HashMap<>();
-            Stream.concat(
-                    getAtoms(IsaAtom.class),
-                    inferEntityTypes()
-            )
-                    .map(at -> new Pair<>(at.getVarName(), at.getSchemaConcept()))
-                    .filter(p -> Objects.nonNull(p.getValue()))
-                    .filter(p -> p.getValue().isType())
-                    .forEach(p -> varTypeMap.putIfAbsent(p.getKey(), p.getValue().asType()));
-=======
             this.varTypeMap = ImmutableMap.copyOf(getVarTypeMap(
                     Stream.concat(
                         getAtoms(IsaAtom.class),
@@ -379,13 +355,10 @@
                     )
                 )
             );
->>>>>>> ea277b67
         }
         return varTypeMap;
     }
 
-<<<<<<< HEAD
-=======
     @Override
     public ImmutableMap<Var, Type> getVarTypeMap(Answer sub) {
         return ImmutableMap.copyOf(getVarTypeMap(
@@ -401,7 +374,6 @@
      * @param var variable name
      * @return id predicate for the specified var name if any
      */
->>>>>>> ea277b67
     @Nullable
     public IdPredicate getIdPredicate(Var var) {
         return getAtoms(IdPredicate.class)
