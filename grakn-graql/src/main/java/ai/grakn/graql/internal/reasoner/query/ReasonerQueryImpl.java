/*
 * Grakn - A Distributed Semantic Database
 * Copyright (C) 2016  Grakn Labs Limited
 *
 * Grakn is free software: you can redistribute it and/or modify
 * it under the terms of the GNU General Public License as published by
 * the Free Software Foundation, either version 3 of the License, or
 * (at your option) any later version.
 *
 * Grakn is distributed in the hope that it will be useful,
 * but WITHOUT ANY WARRANTY; without even the implied warranty of
 * MERCHANTABILITY or FITNESS FOR A PARTICULAR PURPOSE.  See the
 * GNU General Public License for more details.
 *
 * You should have received a copy of the GNU General Public License
 * along with Grakn. If not, see <http://www.gnu.org/licenses/gpl.txt>.
 */

package ai.grakn.graql.internal.reasoner.query;

import ai.grakn.GraknTx;
import ai.grakn.concept.Concept;
import ai.grakn.concept.SchemaConcept;
import ai.grakn.exception.GraqlQueryException;
import ai.grakn.graql.MatchQuery;
import ai.grakn.graql.Var;
import ai.grakn.graql.admin.Answer;
import ai.grakn.graql.admin.Atomic;
import ai.grakn.graql.admin.Conjunction;
import ai.grakn.graql.admin.PatternAdmin;
import ai.grakn.graql.admin.ReasonerQuery;
import ai.grakn.graql.admin.Unifier;
import ai.grakn.graql.admin.VarPatternAdmin;
import ai.grakn.graql.internal.pattern.Patterns;
import ai.grakn.graql.internal.query.QueryAnswer;
import ai.grakn.graql.internal.reasoner.ResolutionIterator;
import ai.grakn.graql.internal.reasoner.atom.Atom;
import ai.grakn.graql.internal.reasoner.atom.AtomicFactory;
import ai.grakn.graql.internal.reasoner.atom.binary.RelationAtom;
import ai.grakn.graql.internal.reasoner.atom.binary.TypeAtom;
import ai.grakn.graql.internal.reasoner.atom.predicate.IdPredicate;
import ai.grakn.graql.internal.reasoner.atom.predicate.NeqPredicate;
import ai.grakn.graql.internal.reasoner.cache.Cache;
import ai.grakn.graql.internal.reasoner.cache.LazyQueryCache;
import ai.grakn.graql.internal.reasoner.cache.QueryCache;
import ai.grakn.graql.internal.reasoner.rule.InferenceRule;
import ai.grakn.graql.internal.reasoner.rule.RuleUtil;
import ai.grakn.graql.internal.reasoner.state.ConjunctiveState;
import ai.grakn.graql.internal.reasoner.state.QueryState;
import com.google.common.collect.ImmutableSet;
import com.google.common.collect.Lists;
import com.google.common.collect.Sets;

import javax.annotation.Nullable;
import java.util.Collections;
import java.util.HashMap;
import java.util.HashSet;
import java.util.Iterator;
import java.util.LinkedHashSet;
import java.util.LinkedList;
import java.util.List;
import java.util.Map;
import java.util.Objects;
import java.util.Set;
import java.util.SortedSet;
import java.util.TreeSet;
import java.util.function.Function;
import java.util.stream.Collectors;
import java.util.stream.Stream;

import static ai.grakn.graql.internal.reasoner.query.QueryAnswerStream.join;
import static ai.grakn.graql.internal.reasoner.query.QueryAnswerStream.joinWithInverse;
import static ai.grakn.graql.internal.reasoner.query.QueryAnswerStream.nonEqualsFilter;

/**
 *
 * <p>
 * Base reasoner query providing resolution and atom handling facilities for conjunctive graql queries.
 * </p>
 *
 * @author Kasper Piskorski
 *
 */
public class ReasonerQueryImpl implements ReasonerQuery {

    private final GraknTx tx;
<<<<<<< HEAD
    private final ImmutableSet<Atomic> atomSet;
    private int priority = Integer.MAX_VALUE;
=======
    private final Set<Atomic> atomSet = new HashSet<>();
>>>>>>> 275bae60

    ReasonerQueryImpl(Conjunction<VarPatternAdmin> pattern, GraknTx tx) {
        this.tx = tx;
        this.atomSet = ImmutableSet.<Atomic>builder()
                .addAll(AtomicFactory.createAtomSet(pattern, this).iterator())
                .build();
    }

    ReasonerQueryImpl(List<Atom> atoms, GraknTx tx){
        this.tx = tx;
        this.atomSet =  ImmutableSet.<Atomic>builder()
                .addAll(atoms.stream()
                        .flatMap(at -> Stream.concat(Stream.of(at), at.getNonSelectableConstraints()))
                        .map(at -> AtomicFactory.create(at, this)).iterator())
                .build();
    }

    ReasonerQueryImpl(Set<Atomic> atoms, GraknTx tx){
        this.tx = tx;
        this.atomSet = ImmutableSet.<Atomic>builder()
                .addAll(atoms.stream().map(at -> AtomicFactory.create(at, this)).iterator())
                .build();
    }

    ReasonerQueryImpl(Atom atom) {
        this(Collections.singletonList(atom), atom.getParentQuery().tx());
    }

    ReasonerQueryImpl(ReasonerQueryImpl q) {
        this.tx = q.tx;
        this.atomSet =  ImmutableSet.<Atomic>builder()
                .addAll(q.getAtoms().stream().map(at -> AtomicFactory.create(at, this)).iterator())
                .build();
    }

    /**
     * @return corresponding reasoner query with inferred types
     */
    public ReasonerQueryImpl inferTypes() {
        return new ReasonerQueryImpl(getAtoms().stream().map(Atomic::inferTypes).collect(Collectors.toSet()), tx());
    }

    /**
     * @return corresponding positive query (with neq predicates removed)
     */
    public ReasonerQueryImpl positive(){
        return new ReasonerQueryImpl(getAtoms().stream().filter(at -> !(at instanceof NeqPredicate)).collect(Collectors.toSet()), tx());
    }

    @Override
    public String toString(){
        return "{\n" +
                getAtoms(Atom.class)
                        .filter(Atomic::isSelectable)
                        .map(Atomic::toString)
                        .collect(Collectors.joining(";\n")) +
                "\n}\n";
    }

    @Override
    public ReasonerQuery copy() {
        return new ReasonerQueryImpl(this);
    }

    //alpha-equivalence equality
    @Override
    public boolean equals(Object obj) {
        if (obj == null || this.getClass() != obj.getClass()) return false;
        if (obj == this) return true;
        ReasonerQueryImpl a2 = (ReasonerQueryImpl) obj;
        return this.isEquivalent(a2);
    }

    @Override
    public int hashCode() {
        int hashCode = 1;
        SortedSet<Integer> hashes = new TreeSet<>();
        atomSet.forEach(atom -> hashes.add(atom.equivalenceHashCode()));
        for (Integer hash : hashes) hashCode = hashCode * 37 + hash;
        return hashCode;
    }

    /**
<<<<<<< HEAD
     * @return the normalised priority of this query based on its atom content
     */
    public int resolutionPriority(){
        if (priority == Integer.MAX_VALUE) {
            Set<Atom> selectableAtoms = selectAtoms();
            int totalPriority = selectableAtoms.stream().mapToInt(Atom::baseResolutionPriority).sum();
            priority = totalPriority/selectableAtoms.size();
        }
        return priority;
=======
     * replace all atoms with inferrable types with their new instances with added types
     */
    private void inferTypes() {
        Set<Atom> inferrableAtoms = getAtoms(Atom.class).collect(Collectors.toSet());
        Set<Atom> inferredAtoms = inferrableAtoms.stream().map(Atom::inferTypes).collect(Collectors.toSet());
        inferrableAtoms.forEach(this::removeAtomic);
        inferredAtoms.forEach(this::addAtomic);
>>>>>>> 275bae60
    }

    @Override
    public GraknTx tx() {
        return tx;
    }

    @Override
    public Conjunction<PatternAdmin> getPattern() {
        Set<PatternAdmin> patterns = new HashSet<>();
        atomSet.stream()
                .map(Atomic::getCombinedPattern)
                .flatMap(p -> p.varPatterns().stream())
                .forEach(patterns::add);
        return Patterns.conjunction(patterns);
    }

    @Override
    public Set<String> validateOntologically() {
        return getAtoms().stream()
                .flatMap(at -> at.validateOntologically().stream())
                .collect(Collectors.toSet());
    }

    /**
     * @return true if any of the atoms constituting the query can be resolved through a rule
     */
    @Override
    public boolean isRuleResolvable() {
        for (Atom atom : selectAtoms()) {
            if (atom.isRuleResolvable()) {
                return true;
            }
        }
        return false;
    }

    private boolean isTransitive() {
        return getAtoms(Atom.class).filter(this::containsEquivalentAtom).count() == 2;
    }

    /**
     * @return true if this query is atomic
     */
    boolean isAtomic() {
        return atomSet.stream().filter(Atomic::isSelectable).count() == 1;
    }

    /**
     * @return atom set defining this reasoner query
     */
    @Override
    public Set<Atomic> getAtoms() { return atomSet;}

    /**
     * @param type the class of {@link Atomic} to return
     * @param <T> the type of {@link Atomic} to return
     * @return stream of atoms of specified type defined in this query
     */
    @Override
    public <T extends Atomic> Stream<T> getAtoms(Class<T> type) {
        return atomSet.stream().filter(type::isInstance).map(type::cast);}

    /**
     * @return set of variables appearing in this query
     */
    @Override
    public Set<Var> getVarNames() {
        Set<Var> vars = new HashSet<>();
        atomSet.forEach(atom -> vars.addAll(atom.getVarNames()));
        return vars;
    }

    @Override
    public Unifier getUnifier(ReasonerQuery parent) {
        throw GraqlQueryException.getUnifierOfNonAtomicQuery();
    }

    /**
     * @return corresponding MatchQuery
     */
    @Override
    public MatchQuery getMatchQuery() {
        return tx.graql().infer(false).match(getPattern());
    }

    /**
     * @return map of variable name - type pairs
     */
    @Override
    public Map<Var, SchemaConcept> getVarSchemaConceptMap() {
        Map<Var, SchemaConcept> typeMap = new HashMap<>();
        getAtoms(TypeAtom.class)
                .filter(at -> Objects.nonNull(at.getSchemaConcept()))
                .forEach(atom -> typeMap.putIfAbsent(atom.getVarName(), atom.getSchemaConcept()));
        return typeMap;
    }

    /**
     * @param var variable name
     * @return id predicate for the specified var name if any
     */
    @Nullable
    public IdPredicate getIdPredicate(Var var) {
        return getAtoms(IdPredicate.class)
                .filter(sub -> sub.getVarName().equals(var))
                .findFirst().orElse(null);
    }

    /**
     * atom selection function
     * @return selected atoms
     */
    public Set<Atom> selectAtoms() {
        Set<Atom> atomsToSelect = getAtoms(Atom.class)
                .filter(Atomic::isSelectable)
                .collect(Collectors.toSet());
        if (atomsToSelect.size() <= 2) return atomsToSelect;

        Set<Atom> orderedSelection = new LinkedHashSet<>();

        Atom atom = atomsToSelect.stream()
                .filter(at -> at.getNeighbours().findFirst().isPresent())
                .findFirst().orElse(null);
        while(!atomsToSelect.isEmpty() && atom != null) {
            orderedSelection.add(atom);
            atomsToSelect.remove(atom);
            atom = atom.getNeighbours()
                    .filter(atomsToSelect::contains)
                    .findFirst().orElse(null);
        }
        //if disjoint select at random
        if (!atomsToSelect.isEmpty()) atomsToSelect.forEach(orderedSelection::add);

        if (orderedSelection.isEmpty()) {
            throw GraqlQueryException.noAtomsSelected(this);
        }
        return orderedSelection;
    }

    /**
     * @param q query to be compared with
     * @return true if two queries are alpha-equivalent
     */
    public boolean isEquivalent(ReasonerQueryImpl q) {
        Set<Atom> atoms = getAtoms(Atom.class).collect(Collectors.toSet());
        if(atoms.size() != q.getAtoms().stream().filter(Atomic::isAtom).count()) return false;
        for (Atom atom : atoms){
            if(!q.containsEquivalentAtom(atom)){
                return false;
            }
        }
        return true;
    }

    /**
     * @param atom in question
     * @return true if query contains an equivalent atom
     */
    private boolean containsEquivalentAtom(Atom atom) {
        return !getEquivalentAtoms(atom).isEmpty();
    }

    Set<Atom> getEquivalentAtoms(Atom atom) {
        return getAtoms(Atom.class)
                .filter(at -> at.isEquivalent(atom))
                .collect(Collectors.toSet());
    }

    /**
     * @return substitution obtained from all id predicates (including internal) in the query
     */
    public Answer getSubstitution(){
        Set<IdPredicate> predicates = getAtoms(TypeAtom.class)
                .map(TypeAtom::getPredicate)
                .filter(Objects::nonNull)
                .collect(Collectors.toSet());
        getAtoms(IdPredicate.class).forEach(predicates::add);

        // the mapping function is declared separately to please the Eclipse compiler
        Function<IdPredicate, Concept> f = p -> tx().getConcept(p.getPredicate());

        return new QueryAnswer(predicates.stream()
                .collect(Collectors.toMap(IdPredicate::getVarName, f))
        );
    }

    /**
     * @return true if this query is a ground query
     */
<<<<<<< HEAD
    public boolean isGround(){
        return getSubstitution().vars().containsAll(getVarNames());
=======
    public ReasonerQueryImpl addSubstitution(Answer sub){
        Set<Var> varNames = getVarNames();

        //skip predicates from types
        getAtoms(TypeAtom.class).map(Binary::getPredicateVariable).forEach(varNames::remove);

        Set<IdPredicate> predicates = sub.entrySet().stream()
                .filter(e -> varNames.contains(e.getKey()))
                .map(e -> new IdPredicate(e.getKey(), e.getValue(), this))
                .collect(Collectors.toSet());
        atomSet.addAll(predicates);

        return this;
    }

    /**
     * @return true if this query is a ground query
     */
    public boolean isGround(){
        return getSubstitution().keySet().containsAll(getVarNames());
>>>>>>> 275bae60
    }

    private Stream<Answer> fullJoin(Set<ReasonerAtomicQuery> subGoals,
                                    Cache<ReasonerAtomicQuery, ?> cache,
                                    Cache<ReasonerAtomicQuery, ?> dCache){
        List<ReasonerAtomicQuery> queries = selectAtoms().stream().map(ReasonerAtomicQuery::new).collect(Collectors.toList());
        Iterator<ReasonerAtomicQuery> qit = queries.iterator();
        ReasonerAtomicQuery childAtomicQuery = qit.next();
        Stream<Answer> join = childAtomicQuery.answerStream(subGoals, cache, dCache, false);
        Set<Var> joinedVars = childAtomicQuery.getVarNames();
        while(qit.hasNext()){
            childAtomicQuery = qit.next();
            Set<Var> joinVars = Sets.intersection(joinedVars, childAtomicQuery.getVarNames());
            Stream<Answer> localSubs = childAtomicQuery.answerStream(subGoals, cache, dCache, false);
            join = join(join, localSubs, ImmutableSet.copyOf(joinVars));
            joinedVars.addAll(childAtomicQuery.getVarNames());
        }
        return join;
    }

    private Stream<Answer> differentialJoin(Set<ReasonerAtomicQuery> subGoals,
                                            Cache<ReasonerAtomicQuery, ?> cache,
                                            Cache<ReasonerAtomicQuery, ?> dCache
                                            ){
        Stream<Answer> join = Stream.empty();
        List<ReasonerAtomicQuery> queries = selectAtoms().stream().map(ReasonerAtomicQuery::new).collect(Collectors.toList());
        Set<ReasonerAtomicQuery> uniqueQueries = queries.stream().collect(Collectors.toSet());
        //only do one join for transitive queries
        List<ReasonerAtomicQuery> queriesToJoin  = isTransitive()? Lists.newArrayList(uniqueQueries) : queries;

        for(ReasonerAtomicQuery qi : queriesToJoin){
            Stream<Answer> subs = qi.answerStream(subGoals, cache, dCache, true);
            Set<Var> joinedVars = qi.getVarNames();
            for(ReasonerAtomicQuery qj : queries){
                if ( qj != qi ){
                    Set<Var> joinVars = Sets.intersection(joinedVars, qj.getVarNames());
                    subs = joinWithInverse(
                            subs,
                            cache.getAnswerStream(qj),
                            cache.getInverseAnswerMap(qj, joinVars),
                            ImmutableSet.copyOf(joinVars));
                    joinedVars.addAll(qj.getVarNames());
                }
            }
            join = Stream.concat(join, subs);
        }
        return join;
    }

    Stream<Answer> computeJoin(Set<ReasonerAtomicQuery> subGoals,
                               Cache<ReasonerAtomicQuery, ?> cache,
                               Cache<ReasonerAtomicQuery, ?> dCache,
                               boolean differentialJoin) {

        //handling neq predicates by using complement
        Set<NeqPredicate> neqPredicates = getAtoms(NeqPredicate.class).collect(Collectors.toSet());
        ReasonerQueryImpl positive = neqPredicates.isEmpty()? this : this.positive();

        Stream<Answer> join = differentialJoin?
                positive.differentialJoin(subGoals, cache, dCache) :
                positive.fullJoin(subGoals, cache, dCache);

        return join.filter(a -> nonEqualsFilter(a, neqPredicates));
    }

    @Override
    public Stream<Answer> resolve(boolean materialise) {
        if (materialise) {
            return resolveAndMaterialise(new LazyQueryCache<>(), new LazyQueryCache<>());
        } else {
            return new ResolutionIterator(this).hasStream();
        }
    }

    /**
     * resolves the query and materialises answers, explanations are not provided
     * @return stream of answers
     */
    Stream<Answer> resolveAndMaterialise(LazyQueryCache<ReasonerAtomicQuery> cache, LazyQueryCache<ReasonerAtomicQuery> dCache) {

        //handling neq predicates by using complement
        Set<NeqPredicate> neqPredicates = getAtoms(NeqPredicate.class).collect(Collectors.toSet());
        ReasonerQueryImpl positive = neqPredicates.isEmpty()? this : this.positive();

        Iterator<Atom> atIt = positive.selectAtoms().iterator();
        ReasonerAtomicQuery atomicQuery = new ReasonerAtomicQuery(atIt.next());
        Stream<Answer> answerStream = atomicQuery.resolveAndMaterialise(cache, dCache);
        Set<Var> joinedVars = atomicQuery.getVarNames();

        while (atIt.hasNext()) {
            atomicQuery = new ReasonerAtomicQuery(atIt.next());
            Stream<Answer> subAnswerStream = atomicQuery.resolveAndMaterialise(cache, dCache);
            Set<Var> joinVars = Sets.intersection(joinedVars, atomicQuery.getVarNames());
            answerStream = join(answerStream, subAnswerStream, ImmutableSet.copyOf(joinVars));
            joinedVars.addAll(atomicQuery.getVarNames());
        }

        Set<Var> vars = this.getVarNames();
        return answerStream
                .filter(a -> nonEqualsFilter(a, neqPredicates))
                .map(a -> a.filterVars(vars));
    }

    /**
     * @param sub partial substitution
     * @param u unifier with parent state
     * @param parent parent state
     * @param subGoals set of visited sub goals
     * @param cache query cache
     * @return resolution subGoal formed from this query
     */
    public QueryState subGoal(Answer sub, Unifier u, QueryState parent, Set<ReasonerAtomicQuery> subGoals, QueryCache<ReasonerAtomicQuery> cache){
        return new ConjunctiveState(this, sub, u, parent, subGoals, cache);
    }

    /**
     * @param sub partial substitution
     * @param u unifier with parent state
     * @param parent parent state
     * @param subGoals set of visited sub goals
     * @param cache query cache
     * @return resolution subGoals formed from this query obtained by expanding the inferred types contained in the query
     */
    public LinkedList<QueryState> subGoals(Answer sub, Unifier u, QueryState parent, Set<ReasonerAtomicQuery> subGoals, QueryCache<ReasonerAtomicQuery> cache){
        return getQueryStream(sub)
                .map(q -> q.subGoal(sub, u, parent, subGoals, cache))
                .collect(Collectors.toCollection(LinkedList::new));
    }

    /**
     * @return stream of queries obtained by inserting all inferred possible types (if ambiguous)
     */
    Stream<ReasonerQueryImpl> getQueryStream(Answer sub){
        List<Set<Atom>> atomOptions = getAtoms(Atom.class)
                .map(at -> {
                    if (at.isRelation() && at.getSchemaConcept() == null) {
                        RelationAtom rel = (RelationAtom) at;
                        Set<Atom> possibleRels = new HashSet<>();
                        rel.inferPossibleRelationTypes(sub).stream()
                                .map(rel::addType)
                                .forEach(possibleRels::add);
                        return possibleRels;
                    } else {
                        return Collections.singleton(at);
                    }
                })
                .collect(Collectors.toList());

        if (atomOptions.stream().mapToInt(Set::size).sum() == atomOptions.size()) {
            return Stream.of(this);
        }

        return Sets.cartesianProduct(atomOptions).stream()
                .map(atomList -> ReasonerQueries.create(atomList, tx()));
    }

    /**
     * reiteration might be required if rule graph contains loops with negative flux
     * or there exists a rule which head satisfies body
     * @return true if because of the rule graph form, the resolution of this query may require reiteration
     */
    public boolean requiresReiteration() {
<<<<<<< HEAD
        Set<InferenceRule> dependentRules = RuleUtil.getDependentRules(this).collect(Collectors.toSet());
=======
        Set<InferenceRule> dependentRules = RuleUtil.getDependentRules(this);
>>>>>>> 275bae60
        return RuleUtil.subGraphHasLoopsWithNegativeFlux(dependentRules, tx())
                || RuleUtil.subGraphHasRulesWithHeadSatisfyingBody(dependentRules);
    }
}<|MERGE_RESOLUTION|>--- conflicted
+++ resolved
@@ -84,12 +84,7 @@
 public class ReasonerQueryImpl implements ReasonerQuery {
 
     private final GraknTx tx;
-<<<<<<< HEAD
     private final ImmutableSet<Atomic> atomSet;
-    private int priority = Integer.MAX_VALUE;
-=======
-    private final Set<Atomic> atomSet = new HashSet<>();
->>>>>>> 275bae60
 
     ReasonerQueryImpl(Conjunction<VarPatternAdmin> pattern, GraknTx tx) {
         this.tx = tx;
@@ -170,28 +165,6 @@
         atomSet.forEach(atom -> hashes.add(atom.equivalenceHashCode()));
         for (Integer hash : hashes) hashCode = hashCode * 37 + hash;
         return hashCode;
-    }
-
-    /**
-<<<<<<< HEAD
-     * @return the normalised priority of this query based on its atom content
-     */
-    public int resolutionPriority(){
-        if (priority == Integer.MAX_VALUE) {
-            Set<Atom> selectableAtoms = selectAtoms();
-            int totalPriority = selectableAtoms.stream().mapToInt(Atom::baseResolutionPriority).sum();
-            priority = totalPriority/selectableAtoms.size();
-        }
-        return priority;
-=======
-     * replace all atoms with inferrable types with their new instances with added types
-     */
-    private void inferTypes() {
-        Set<Atom> inferrableAtoms = getAtoms(Atom.class).collect(Collectors.toSet());
-        Set<Atom> inferredAtoms = inferrableAtoms.stream().map(Atom::inferTypes).collect(Collectors.toSet());
-        inferrableAtoms.forEach(this::removeAtomic);
-        inferredAtoms.forEach(this::addAtomic);
->>>>>>> 275bae60
     }
 
     @Override
@@ -382,31 +355,8 @@
     /**
      * @return true if this query is a ground query
      */
-<<<<<<< HEAD
     public boolean isGround(){
         return getSubstitution().vars().containsAll(getVarNames());
-=======
-    public ReasonerQueryImpl addSubstitution(Answer sub){
-        Set<Var> varNames = getVarNames();
-
-        //skip predicates from types
-        getAtoms(TypeAtom.class).map(Binary::getPredicateVariable).forEach(varNames::remove);
-
-        Set<IdPredicate> predicates = sub.entrySet().stream()
-                .filter(e -> varNames.contains(e.getKey()))
-                .map(e -> new IdPredicate(e.getKey(), e.getValue(), this))
-                .collect(Collectors.toSet());
-        atomSet.addAll(predicates);
-
-        return this;
-    }
-
-    /**
-     * @return true if this query is a ground query
-     */
-    public boolean isGround(){
-        return getSubstitution().keySet().containsAll(getVarNames());
->>>>>>> 275bae60
     }
 
     private Stream<Answer> fullJoin(Set<ReasonerAtomicQuery> subGoals,
@@ -569,11 +519,7 @@
      * @return true if because of the rule graph form, the resolution of this query may require reiteration
      */
     public boolean requiresReiteration() {
-<<<<<<< HEAD
-        Set<InferenceRule> dependentRules = RuleUtil.getDependentRules(this).collect(Collectors.toSet());
-=======
         Set<InferenceRule> dependentRules = RuleUtil.getDependentRules(this);
->>>>>>> 275bae60
         return RuleUtil.subGraphHasLoopsWithNegativeFlux(dependentRules, tx())
                 || RuleUtil.subGraphHasRulesWithHeadSatisfyingBody(dependentRules);
     }
