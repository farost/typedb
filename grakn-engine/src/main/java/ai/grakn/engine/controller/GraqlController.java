/*
 * Grakn - A Distributed Semantic Database
 * Copyright (C) 2016  Grakn Labs Limited
 *
 * Grakn is free software: you can redistribute it and/or modify
 * it under the terms of the GNU General Public License as published by
 * the Free Software Foundation, either version 3 of the License, or
 * (at your option) any later version.
 *
 * Grakn is distributed in the hope that it will be useful,
 * but WITHOUT ANY WARRANTY; without even the implied warranty of
 * MERCHANTABILITY or FITNESS FOR A PARTICULAR PURPOSE.  See the
 * GNU General Public License for more details.
 *
 * You should have received a copy of the GNU General Public License
 * along with Grakn. If not, see <http://www.gnu.org/licenses/gpl.txt>.
 */

package ai.grakn.engine.controller;

import static ai.grakn.GraknTxType.WRITE;
import static ai.grakn.engine.controller.util.Requests.mandatoryBody;
import static ai.grakn.engine.controller.util.Requests.mandatoryQueryParameter;
import static ai.grakn.engine.controller.util.Requests.queryParameter;
import static ai.grakn.graql.internal.hal.HALBuilder.renderHALArrayData;
import static ai.grakn.graql.internal.hal.HALBuilder.renderHALConceptData;
import static ai.grakn.util.ErrorMessage.INVALID_CONTENT_TYPE;
import static ai.grakn.util.ErrorMessage.UNSUPPORTED_CONTENT_TYPE;
import static ai.grakn.util.REST.Request.Graql.INFER;
import static ai.grakn.util.REST.Request.Graql.LIMIT_EMBEDDED;
import static ai.grakn.util.REST.Request.Graql.MATERIALISE;
import static ai.grakn.util.REST.Request.Graql.QUERY;
import static ai.grakn.util.REST.Request.KEYSPACE;
import static ai.grakn.util.REST.Response.ContentType.APPLICATION_HAL;
import static ai.grakn.util.REST.Response.ContentType.APPLICATION_JSON;
import static ai.grakn.util.REST.Response.ContentType.APPLICATION_JSON_GRAQL;
import static ai.grakn.util.REST.Response.ContentType.APPLICATION_TEXT;
import static ai.grakn.util.REST.Response.Graql.ORIGINAL_QUERY;
import static ai.grakn.util.REST.Response.Graql.RESPONSE;
import static java.lang.Boolean.parseBoolean;

import ai.grakn.GraknGraph;
import ai.grakn.concept.Concept;
import ai.grakn.concept.ConceptId;
import ai.grakn.engine.factory.EngineGraknGraphFactory;
<<<<<<< HEAD
import ai.grakn.exception.ConceptException;
import ai.grakn.exception.GraknEngineServerException;
import ai.grakn.exception.GraknValidationException;
=======
import ai.grakn.exception.GraknServerException;
import ai.grakn.exception.GraphOperationException;
import ai.grakn.exception.InvalidGraphException;
>>>>>>> 96c547a0
import ai.grakn.graql.AggregateQuery;
import ai.grakn.graql.ComputeQuery;
import ai.grakn.graql.DeleteQuery;
import ai.grakn.graql.InsertQuery;
import ai.grakn.graql.MatchQuery;
import ai.grakn.graql.Printer;
import ai.grakn.graql.Query;
import ai.grakn.graql.analytics.PathQuery;
import ai.grakn.graql.internal.printer.Printers;
import ai.grakn.util.REST;
import io.swagger.annotations.Api;
import io.swagger.annotations.ApiImplicitParam;
import io.swagger.annotations.ApiImplicitParams;
import io.swagger.annotations.ApiOperation;
<<<<<<< HEAD
import java.util.ArrayList;
import java.util.Collection;
import java.util.stream.Collectors;
import javax.ws.rs.GET;
import javax.ws.rs.POST;
import javax.ws.rs.Path;
import javax.ws.rs.Produces;
=======
>>>>>>> 96c547a0
import mjson.Json;
import org.apache.http.entity.ContentType;
import org.slf4j.Logger;
import org.slf4j.LoggerFactory;
import spark.Request;
import spark.Response;
import spark.Service;

<<<<<<< HEAD
=======
import javax.ws.rs.GET;
import javax.ws.rs.POST;
import javax.ws.rs.Path;
import javax.ws.rs.Produces;
import java.util.ArrayList;
import java.util.Collection;
import java.util.Optional;
import java.util.stream.Collectors;

import static ai.grakn.GraknTxType.WRITE;
import static ai.grakn.graql.internal.hal.HALBuilder.renderHALArrayData;
import static ai.grakn.graql.internal.hal.HALBuilder.renderHALConceptData;
import static ai.grakn.util.REST.Request.Graql.INFER;
import static ai.grakn.util.REST.Request.Graql.LIMIT_EMBEDDED;
import static ai.grakn.util.REST.Request.Graql.MATERIALISE;
import static ai.grakn.util.REST.Request.Graql.QUERY;
import static ai.grakn.util.REST.Request.KEYSPACE;
import static ai.grakn.util.REST.Response.ContentType.APPLICATION_HAL;
import static ai.grakn.util.REST.Response.ContentType.APPLICATION_JSON;
import static ai.grakn.util.REST.Response.ContentType.APPLICATION_JSON_GRAQL;
import static ai.grakn.util.REST.Response.ContentType.APPLICATION_TEXT;
import static ai.grakn.util.REST.Response.Graql.ORIGINAL_QUERY;
import static ai.grakn.util.REST.Response.Graql.RESPONSE;
import static java.lang.Boolean.parseBoolean;

>>>>>>> 96c547a0
/**
 * <p>
 * Endpoints used to query the graph using Graql and build a HAL, Graql or Json response.
 * </p>
 *
 * @author Marco Scoppetta, alexandraorth
 */
@Path("/graph/graql")
@Api(value = "/graph/graql", description = "Endpoints used to query the graph by ID or Graql match query and build HAL objects.")
@Produces({"application/json", "text/plain"})
public class GraqlController {

    private static final Logger LOG = LoggerFactory.getLogger(GraqlController.class);
    private final EngineGraknGraphFactory factory;

    public GraqlController(EngineGraknGraphFactory factory, Service spark) {
        this.factory = factory;

        spark.get(REST.WebPath.Graph.GRAQL,    this::executeGraqlGET);
        spark.post(REST.WebPath.Graph.GRAQL,   this::executeGraqlPOST);
        spark.delete(REST.WebPath.Graph.GRAQL, this::executeGraqlDELETE);

        //TODO The below exceptions are very broad. They should be revised after we improve exception
        //TODO hierarchies in Graql and Graph
        // Handle graql syntax exceptions
        spark.exception(IllegalStateException.class, (e, req, res) -> handleError(400, e, res));
        spark.exception(IllegalArgumentException.class, (e, req, res) -> handleError(400, e, res));

        // Handle invalid type castings and invalid insertions
        spark.exception(GraphOperationException.class, (e, req, res) -> handleError(422, e, res));
        spark.exception(InvalidGraphException.class, (e, req, res) -> handleError(422, e, res));
    }

    @GET
    @Path("/")
    @ApiOperation(
            value = "Executes graql query on the server and build a representation for each concept in the query result. " +
                    "Return type is determined by the provided accept type: application/graql+json, application/hal+json or application/text")
    @ApiImplicitParams({
            @ApiImplicitParam(name = KEYSPACE,    value = "Name of graph to use", required = true, dataType = "string", paramType = "query"),
            @ApiImplicitParam(name = QUERY,       value = "Match query to execute", required = true, dataType = "string", paramType = "query"),
            @ApiImplicitParam(name = INFER,       value = "Should reasoner with the current query.", required = true, dataType = "boolean", paramType = "query"),
            @ApiImplicitParam(name = MATERIALISE, value = "Should reasoner materialise results with the current query.", required = true, dataType = "boolean", paramType = "query")
    })
    private Json executeGraqlGET(Request request, Response response) {
        String keyspace = mandatoryQueryParameter(request, KEYSPACE);
        String queryString = mandatoryQueryParameter(request, QUERY);
        boolean infer = parseBoolean(mandatoryQueryParameter(request, INFER));
        boolean materialise = parseBoolean(mandatoryQueryParameter(request, MATERIALISE));
        String acceptType = getAcceptType(request);

        try(GraknGraph graph = factory.getGraph(keyspace, WRITE)){
            Query<?> query = graph.graql().materialise(materialise).infer(infer).parse(queryString);

            if(!query.isReadOnly()) throw GraknServerException.invalidQuery("\"read-only\"");

            if(!validContentType(acceptType, query)) throw GraknServerException.contentTypeQueryMismatch(acceptType, query);

            Json responseBody = executeReadQuery(request, query, acceptType);
            return respond(response, query, acceptType, responseBody);
        }
    }

    @POST
    @Path("/")
    @ApiOperation(
            value = "Executes graql insert query on the server and returns the IDs of the inserted concepts.")
    @ApiImplicitParams({
            @ApiImplicitParam(name = KEYSPACE,    value = "Name of graph to use", required = true, dataType = "string", paramType = "query"),
            @ApiImplicitParam(name = QUERY,       value = "Insert query to execute", required = true, dataType = "string", paramType = "body"),
    })
    private Json executeGraqlPOST(Request request, Response response){
        String queryString = mandatoryBody(request);
        String keyspace = mandatoryQueryParameter(request, KEYSPACE);

        try(GraknGraph graph = factory.getGraph(keyspace, WRITE)){
            Query<?> query = graph.graql().materialise(false).infer(false).parse(queryString);

            if(!(query instanceof InsertQuery)) throw GraknServerException.invalidQuery("INSERT");

            Json responseBody = executeInsertQuery((InsertQuery) query);

            // Persist the transaction results TODO This should use a within-engine commit
            graph.commit();

            return respond(response, query, APPLICATION_JSON, responseBody);
        }
    }

    @POST
    @Path("/")
    @ApiOperation(value = "Executes graql delete query on the server.")
    @ApiImplicitParams({
            @ApiImplicitParam(name = KEYSPACE,    value = "Name of graph to use", required = true, dataType = "string", paramType = "query"),
            @ApiImplicitParam(name = QUERY,       value = "Insert query to execute", required = true, dataType = "string", paramType = "body"),
    })
    private Json executeGraqlDELETE(Request request, Response response){
        String queryString = mandatoryBody(request);
        String keyspace = mandatoryQueryParameter(request, KEYSPACE);

        try(GraknGraph graph = factory.getGraph(keyspace, WRITE)){
            Query<?> query = graph.graql().materialise(false).infer(false).parse(queryString);

            if(!(query instanceof DeleteQuery)) throw GraknServerException.invalidQuery("DELETE");

            // Execute the query
            ((DeleteQuery) query).execute();

            // Persist the transaction results TODO This should use a within-engine commit
            graph.commit();

            return respond(response, query, APPLICATION_JSON, Json.object());
        }
    }

    /**
<<<<<<< HEAD
=======
     * Given a {@link Request} object retrieve the value of the {@param parameter} argument. If it is not present
     * in the request query, return a 400 to the client.
     *
     * @param request information about the HTTP request
     * @param parameter value to retrieve from the HTTP request
     * @return value of the given parameter
     */
    static String mandatoryQueryParameter(Request request, String parameter){
        return queryParameter(request, parameter).orElseThrow(() -> GraknServerException.requestMissingParameters(parameter));
    }

    /**
     * Given a {@link Request}, retrieve the value of the {@param parameter}
     * @param request information about the HTTP request
     * @param parameter value to retrieve from the HTTP request
     * @return value of the given parameter
     */
    static Optional<String> queryParameter(Request request, String parameter){
        return Optional.ofNullable(request.queryParams(parameter));
    }

    /**
     * Given a {@link Request), retreive the value of the request body. If the request does not have a body,
     * return a 400 (missing parameter) to the client.
     *
     * @param request information about the HTTP request
     * @return value of the request body as a string
     */
    static String mandatoryBody(Request request){
        return Optional.ofNullable(request.body()).filter(s -> !s.isEmpty()).orElseThrow(GraknServerException::requestMissingBody);
    }

    /**
>>>>>>> 96c547a0
     * Handle any {@link Exception} that are thrown by the server. Configures and returns
     * the correct JSON response with the given status.
     *
     * @param exception exception thrown by the server
     * @param response response to the client
     */
    private static void handleError(int status, Exception exception, Response response){
        LOG.error("REST error", exception);
        response.status(status);
        response.body(Json.object("exception", exception.getMessage()).toString());
        response.type(ContentType.APPLICATION_JSON.getMimeType());
    }

    /**
     * Check if the supported combinations of query type and content type are true
     * @param acceptType provided accept type of the request
     * @param query provided query from the request
     * @return if the combination of query and accept type is valid
     */
    private boolean validContentType(String acceptType, Query<?> query){

        // If compute other than path and not TEXT invalid
        if (query instanceof ComputeQuery && !(query instanceof PathQuery) && acceptType.equals(APPLICATION_HAL)){
            return false;
        }

        // If aggregate and HAL invalid
        else if(query instanceof AggregateQuery && acceptType.equals(APPLICATION_HAL)){
            return false;
        }

        return true;
    }

    /**
     * Format the response with the correct content type based on the request.
     *
     * @param query query to be executed
     * @param contentType content type being provided in the response
     * @param response response to the client
     * @return formatted result of the executed query
     */
    private Json respond(Response response, Query<?> query, String contentType, Json responseBody){
        responseBody.set(ORIGINAL_QUERY, query.toString());

        response.type(contentType);
        response.body(responseBody.toString());
        response.status(200);

        return responseBody;
    }

    /**
     * Execute an insert query on the server and return a Json object with the Ids of the inserted elements.
     *
     * @param query insert query to be executed
     */
    private Json executeInsertQuery(InsertQuery query){
        Collection<String> concepts = query.execute().stream()
                .flatMap(answer -> answer.values().stream())
                .map(Concept::getId)
                .map(ConceptId::getValue)
                .collect(Collectors.toList());

        return Json.object(RESPONSE, concepts);
    }

    /**
     * Execute a read query and return a response in the format specified by the request.
     *
     * @param request information about the HTTP request
     * @param query read query to be executed
     * @param acceptType response format that the client will accept
     */
    private Json executeReadQuery(Request request, Query<?> query, String acceptType){
        switch (acceptType){
            case APPLICATION_TEXT:
                return Json.object(RESPONSE, formatAsGraql(Printers.graql(false), query));
            case APPLICATION_JSON_GRAQL:
                return Json.object(RESPONSE, Json.read(formatAsGraql(Printers.json(), query)));
            case APPLICATION_HAL:
                // Extract extra information needed by HAL renderer
                String keyspace = mandatoryQueryParameter(request, KEYSPACE);
                int limitEmbedded = queryParameter(request, LIMIT_EMBEDDED).map(Integer::parseInt).orElse(-1);

                return Json.object(RESPONSE, formatAsHAL(query, keyspace, limitEmbedded));
            default:
                throw GraknServerException.unsupportedContentType(acceptType);
        }

    }

    /**
     * Format a match query as HAL
     *
     * @param query query to format
     * @param numberEmbeddedComponents the number of embedded components for the HAL format, taken from the request
     * @param keyspace the keyspace from the request //TODO only needed because HAL does not support admin interface
     * @return HAL representation
     */
    private Json formatAsHAL(Query<?> query, String keyspace, int numberEmbeddedComponents) {
        // This ugly instanceof business needs to be done because the HAL array renderer does not
        // support Compute queries and because Compute queries do not have the "admin" interface

        if(query instanceof MatchQuery) {
            return renderHALArrayData((MatchQuery) query, 0, numberEmbeddedComponents);
        } else if(query instanceof PathQuery) {
            Json array = Json.array();
            // The below was taken line-for-line from previous way of rendering
            ((PathQuery) query).execute()
                    .orElse(new ArrayList<>())
                    .forEach(c -> array.add(
                            renderHALConceptData(c, 0, keyspace, 0, numberEmbeddedComponents)));

            return array;
        }

        throw new RuntimeException("Unsupported query type in HAL formatter");
    }

    /**
     * Format query results as Graql based on the provided printer
     *
     * @param query query to format
     * @return Graql representation
     */
    private String formatAsGraql(Printer printer, Query<?> query) {
        return printer.graqlString(query.execute());
    }

    static String getAcceptType(Request request) {
        // TODO - we are not handling multiple values here and we should!
        String header = request.headers("Accept");
        return header == null ? "" : request.headers("Accept").split(",")[0];
    }
}<|MERGE_RESOLUTION|>--- conflicted
+++ resolved
@@ -43,15 +43,9 @@
 import ai.grakn.concept.Concept;
 import ai.grakn.concept.ConceptId;
 import ai.grakn.engine.factory.EngineGraknGraphFactory;
-<<<<<<< HEAD
-import ai.grakn.exception.ConceptException;
-import ai.grakn.exception.GraknEngineServerException;
-import ai.grakn.exception.GraknValidationException;
-=======
 import ai.grakn.exception.GraknServerException;
 import ai.grakn.exception.GraphOperationException;
 import ai.grakn.exception.InvalidGraphException;
->>>>>>> 96c547a0
 import ai.grakn.graql.AggregateQuery;
 import ai.grakn.graql.ComputeQuery;
 import ai.grakn.graql.DeleteQuery;
@@ -66,7 +60,6 @@
 import io.swagger.annotations.ApiImplicitParam;
 import io.swagger.annotations.ApiImplicitParams;
 import io.swagger.annotations.ApiOperation;
-<<<<<<< HEAD
 import java.util.ArrayList;
 import java.util.Collection;
 import java.util.stream.Collectors;
@@ -74,8 +67,7 @@
 import javax.ws.rs.POST;
 import javax.ws.rs.Path;
 import javax.ws.rs.Produces;
-=======
->>>>>>> 96c547a0
+
 import mjson.Json;
 import org.apache.http.entity.ContentType;
 import org.slf4j.Logger;
@@ -84,34 +76,6 @@
 import spark.Response;
 import spark.Service;
 
-<<<<<<< HEAD
-=======
-import javax.ws.rs.GET;
-import javax.ws.rs.POST;
-import javax.ws.rs.Path;
-import javax.ws.rs.Produces;
-import java.util.ArrayList;
-import java.util.Collection;
-import java.util.Optional;
-import java.util.stream.Collectors;
-
-import static ai.grakn.GraknTxType.WRITE;
-import static ai.grakn.graql.internal.hal.HALBuilder.renderHALArrayData;
-import static ai.grakn.graql.internal.hal.HALBuilder.renderHALConceptData;
-import static ai.grakn.util.REST.Request.Graql.INFER;
-import static ai.grakn.util.REST.Request.Graql.LIMIT_EMBEDDED;
-import static ai.grakn.util.REST.Request.Graql.MATERIALISE;
-import static ai.grakn.util.REST.Request.Graql.QUERY;
-import static ai.grakn.util.REST.Request.KEYSPACE;
-import static ai.grakn.util.REST.Response.ContentType.APPLICATION_HAL;
-import static ai.grakn.util.REST.Response.ContentType.APPLICATION_JSON;
-import static ai.grakn.util.REST.Response.ContentType.APPLICATION_JSON_GRAQL;
-import static ai.grakn.util.REST.Response.ContentType.APPLICATION_TEXT;
-import static ai.grakn.util.REST.Response.Graql.ORIGINAL_QUERY;
-import static ai.grakn.util.REST.Response.Graql.RESPONSE;
-import static java.lang.Boolean.parseBoolean;
-
->>>>>>> 96c547a0
 /**
  * <p>
  * Endpoints used to query the graph using Graql and build a HAL, Graql or Json response.
@@ -228,42 +192,6 @@
     }
 
     /**
-<<<<<<< HEAD
-=======
-     * Given a {@link Request} object retrieve the value of the {@param parameter} argument. If it is not present
-     * in the request query, return a 400 to the client.
-     *
-     * @param request information about the HTTP request
-     * @param parameter value to retrieve from the HTTP request
-     * @return value of the given parameter
-     */
-    static String mandatoryQueryParameter(Request request, String parameter){
-        return queryParameter(request, parameter).orElseThrow(() -> GraknServerException.requestMissingParameters(parameter));
-    }
-
-    /**
-     * Given a {@link Request}, retrieve the value of the {@param parameter}
-     * @param request information about the HTTP request
-     * @param parameter value to retrieve from the HTTP request
-     * @return value of the given parameter
-     */
-    static Optional<String> queryParameter(Request request, String parameter){
-        return Optional.ofNullable(request.queryParams(parameter));
-    }
-
-    /**
-     * Given a {@link Request), retreive the value of the request body. If the request does not have a body,
-     * return a 400 (missing parameter) to the client.
-     *
-     * @param request information about the HTTP request
-     * @return value of the request body as a string
-     */
-    static String mandatoryBody(Request request){
-        return Optional.ofNullable(request.body()).filter(s -> !s.isEmpty()).orElseThrow(GraknServerException::requestMissingBody);
-    }
-
-    /**
->>>>>>> 96c547a0
      * Handle any {@link Exception} that are thrown by the server. Configures and returns
      * the correct JSON response with the given status.
      *
